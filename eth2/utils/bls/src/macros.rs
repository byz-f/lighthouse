macro_rules! impl_ssz {
    ($type: ident, $byte_size: expr, $item_str: expr) => {
        impl ssz::Encode for $type {
            fn is_ssz_fixed_len() -> bool {
                true
            }

            fn ssz_fixed_len() -> usize {
                $byte_size
            }

            fn ssz_bytes_len(&self) -> usize {
                $byte_size
            }

            fn ssz_append(&self, buf: &mut Vec<u8>) {
                buf.append(&mut self.as_bytes())
            }
        }

        impl ssz::Decode for $type {
            fn is_ssz_fixed_len() -> bool {
                true
            }

            fn ssz_fixed_len() -> usize {
                $byte_size
            }

            fn from_ssz_bytes(bytes: &[u8]) -> Result<Self, DecodeError> {
                let len = bytes.len();
                let expected = <Self as ssz::Decode>::ssz_fixed_len();

                if len != expected {
                    Err(ssz::DecodeError::InvalidByteLength { len, expected })
                } else {
                    $type::from_bytes(bytes)
                }
            }
        }
    };
}

macro_rules! impl_tree_hash {
    ($type: ty, $byte_size: expr) => {
        impl tree_hash::TreeHash for $type {
            fn tree_hash_type() -> tree_hash::TreeHashType {
                tree_hash::TreeHashType::Vector
            }

            fn tree_hash_packed_encoding(&self) -> Vec<u8> {
                unreachable!("Vector should never be packed.")
            }

            fn tree_hash_packing_factor() -> usize {
                unreachable!("Vector should never be packed.")
            }

            fn tree_hash_root(&self) -> Vec<u8> {
                // We could use the tree hash implementation for `FixedVec<u8, $byte_size>`,
                // but benchmarks have show that to be at least 15% slower because of the
                // unnecessary copying and allocation (one Vec per byte)
                let values_per_chunk = tree_hash::BYTES_PER_CHUNK;
                let minimum_chunk_count = ($byte_size + values_per_chunk - 1) / values_per_chunk;
                tree_hash::merkle_root(&self.as_ssz_bytes(), minimum_chunk_count)
            }
        }
    };
}

macro_rules! bytes_struct {
    ($name: ident, $type: ty, $byte_size: expr, $small_name: expr,
     $type_str: expr, $byte_size_str: expr) => {
        #[doc = "Stores `"]
        #[doc = $byte_size_str]
        #[doc = "` bytes which may or may not represent a valid BLS "]
        #[doc = $small_name]
        #[doc = ".\n\nThe `"]
        #[doc = $type_str]
        #[doc = "` struct performs validation when it is instantiated, where as this struct does \
                 not. This struct is suitable where we may wish to store bytes that are \
                 potentially not a valid "]
        #[doc = $small_name]
        #[doc = " (e.g., from the deposit contract)."]
        pub struct $name {
            bytes: [u8; $byte_size],
<<<<<<< HEAD
            decompressed: parking_lot::RwLock<Option<$type>>
        }

        impl Clone for $name {
            fn clone(&self) -> Self {
                Self {
                    bytes: self.bytes,
                    decompressed: parking_lot::RwLock::new(self.decompressed())
                }
            }
=======
>>>>>>> 5a37daf2
        }
    };
    ($name: ident, $type: ty, $byte_size: expr, $small_name: expr) => {
        bytes_struct!($name, $type, $byte_size, $small_name, stringify!($type),
                      stringify!($byte_size));

        impl $name {
            pub fn from_bytes(bytes: &[u8]) -> Result<Self, ssz::DecodeError> {
                Ok(Self {
                    bytes: Self::get_bytes(bytes)?,
<<<<<<< HEAD
                    decompressed: parking_lot::RwLock::new(None)
=======
>>>>>>> 5a37daf2
                })
            }

            pub fn empty() -> Self {
                Self {
                    bytes: [0; $byte_size],
<<<<<<< HEAD
                    decompressed: parking_lot::RwLock::new(None)
=======
>>>>>>> 5a37daf2
                }
            }

            pub fn as_bytes(&self) -> Vec<u8> {
                self.bytes.to_vec()
            }

            fn get_bytes(bytes: &[u8]) -> Result<[u8; $byte_size], ssz::DecodeError> {
                let mut result = [0; $byte_size];
                if bytes.len() != $byte_size {
                    Err(ssz::DecodeError::InvalidByteLength {
                        len: bytes.len(),
                        expected: $byte_size,
                    })
                } else {
                    result[..].copy_from_slice(bytes);
                    Ok(result)
                }
            }
<<<<<<< HEAD

            pub fn decompress(&self) -> Result<(), ssz::DecodeError> {
                *self.decompressed.write() = Some(<&Self as std::convert::TryInto<$type>>::try_into(self)?);
                Ok(())
            }

            pub fn decompressed(&self) -> Option<$type> {
                self.decompressed.read().as_ref().cloned()
            }
=======
>>>>>>> 5a37daf2
        }

        impl std::fmt::Debug for $name {
            fn fmt(&self, f: &mut std::fmt::Formatter) -> std::fmt::Result {
                write!(f, "{}", serde_hex::encode(&self.bytes[..]))
            }
        }

        impl PartialEq for $name {
            fn eq(&self, other: &Self) -> bool {
                &self.bytes[..] == &other.bytes[..]
            }
        }

        impl std::hash::Hash for $name {
            fn hash<H: std::hash::Hasher>(&self, state: &mut H) {
                self.bytes.hash(state)
            }
        }

        impl Eq for $name {}

        impl std::convert::TryInto<$type> for &$name {
            type Error = ssz::DecodeError;

            fn try_into(self) -> Result<$type, Self::Error> {
                <$type>::from_bytes(&self.bytes[..])
            }
        }

        impl std::convert::From<$type> for $name {
            fn from(obj: $type) -> Self {
                // We know that obj.as_bytes() always has exactly $byte_size many bytes.
                Self::from_bytes(obj.as_ssz_bytes().as_slice()).unwrap()
            }
        }

        impl ssz::Encode for $name {
            fn is_ssz_fixed_len() -> bool {
                true
            }

            fn ssz_fixed_len() -> usize {
                $byte_size
            }

            fn ssz_bytes_len(&self) -> usize {
                $byte_size
            }

            fn ssz_append(&self, buf: &mut Vec<u8>) {
                buf.extend_from_slice(&self.bytes)
            }
        }

        impl ssz::Decode for $name {
            fn is_ssz_fixed_len() -> bool {
                true
            }

            fn ssz_fixed_len() -> usize {
                $byte_size
            }

            fn from_ssz_bytes(bytes: &[u8]) -> Result<Self, DecodeError> {
                let len = bytes.len();
                let expected = <Self as ssz::Decode>::ssz_fixed_len();

                if len != expected {
                    Err(ssz::DecodeError::InvalidByteLength { len, expected })
                } else {
                    Self::from_bytes(bytes)
                }
            }
        }

        impl tree_hash::TreeHash for $name {
            fn tree_hash_type() -> tree_hash::TreeHashType {
                tree_hash::TreeHashType::Vector
            }

            fn tree_hash_packed_encoding(&self) -> Vec<u8> {
                unreachable!("Vector should never be packed.")
            }

            fn tree_hash_packing_factor() -> usize {
                unreachable!("Vector should never be packed.")
            }

            fn tree_hash_root(&self) -> Vec<u8> {
                let values_per_chunk = tree_hash::BYTES_PER_CHUNK;
                let minimum_chunk_count = ($byte_size + values_per_chunk - 1) / values_per_chunk;
                tree_hash::merkle_root(&self.bytes, minimum_chunk_count)
            }
        }

        impl serde::ser::Serialize for $name {
            /// Serde serialization is compliant the Ethereum YAML test format.
            fn serialize<S>(&self, serializer: S) -> Result<S::Ok, S::Error>
            where
                S: serde::ser::Serializer,
            {
                serializer.serialize_str(&serde_hex::encode(ssz::ssz_encode(self)))
            }
        }

        impl<'de> serde::de::Deserialize<'de> for $name {
            /// Serde serialization is compliant the Ethereum YAML test format.
            fn deserialize<D>(deserializer: D) -> Result<Self, D::Error>
            where
                D: serde::de::Deserializer<'de>,
            {
                let bytes = deserializer.deserialize_str(serde_hex::PrefixedHexVisitor)?;
                let signature = Self::from_ssz_bytes(&bytes[..])
                    .map_err(|e| serde::de::Error::custom(format!("invalid ssz ({:?})", e)))?;
                Ok(signature)
            }
        }
    };
}<|MERGE_RESOLUTION|>--- conflicted
+++ resolved
@@ -82,21 +82,9 @@
                  potentially not a valid "]
         #[doc = $small_name]
         #[doc = " (e.g., from the deposit contract)."]
+        #[derive(Clone)]
         pub struct $name {
             bytes: [u8; $byte_size],
-<<<<<<< HEAD
-            decompressed: parking_lot::RwLock<Option<$type>>
-        }
-
-        impl Clone for $name {
-            fn clone(&self) -> Self {
-                Self {
-                    bytes: self.bytes,
-                    decompressed: parking_lot::RwLock::new(self.decompressed())
-                }
-            }
-=======
->>>>>>> 5a37daf2
         }
     };
     ($name: ident, $type: ty, $byte_size: expr, $small_name: expr) => {
@@ -107,20 +95,12 @@
             pub fn from_bytes(bytes: &[u8]) -> Result<Self, ssz::DecodeError> {
                 Ok(Self {
                     bytes: Self::get_bytes(bytes)?,
-<<<<<<< HEAD
-                    decompressed: parking_lot::RwLock::new(None)
-=======
->>>>>>> 5a37daf2
                 })
             }
 
             pub fn empty() -> Self {
                 Self {
                     bytes: [0; $byte_size],
-<<<<<<< HEAD
-                    decompressed: parking_lot::RwLock::new(None)
-=======
->>>>>>> 5a37daf2
                 }
             }
 
@@ -140,18 +120,6 @@
                     Ok(result)
                 }
             }
-<<<<<<< HEAD
-
-            pub fn decompress(&self) -> Result<(), ssz::DecodeError> {
-                *self.decompressed.write() = Some(<&Self as std::convert::TryInto<$type>>::try_into(self)?);
-                Ok(())
-            }
-
-            pub fn decompressed(&self) -> Option<$type> {
-                self.decompressed.read().as_ref().cloned()
-            }
-=======
->>>>>>> 5a37daf2
         }
 
         impl std::fmt::Debug for $name {
