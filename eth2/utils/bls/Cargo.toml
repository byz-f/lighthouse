[package]
name = "bls"
version = "0.1.0"
authors = ["Paul Hauner <paul@paulhauner.com>"]
edition = "2018"

[dependencies]
<<<<<<< HEAD
milagro_bls = { git = "https://github.com/michaelsproul/milagro_bls", branch = "little-endian" }
=======
milagro_bls = { git = "https://github.com/sigp/milagro_bls", tag = "v0.10.0" }
>>>>>>> 192380cb
eth2_hashing = { path = "../eth2_hashing" }
hex = "0.3"
rand = "^0.5"
serde = "1.0"
serde_derive = "1.0"
serde_hex = { path = "../serde_hex" }
eth2_ssz = "0.1"
eth2_ssz_types = { path = "../ssz_types" }
tree_hash = "0.1"

[features]
fake_crypto = []<|MERGE_RESOLUTION|>--- conflicted
+++ resolved
@@ -5,11 +5,8 @@
 edition = "2018"
 
 [dependencies]
-<<<<<<< HEAD
-milagro_bls = { git = "https://github.com/michaelsproul/milagro_bls", branch = "little-endian" }
-=======
-milagro_bls = { git = "https://github.com/sigp/milagro_bls", tag = "v0.10.0" }
->>>>>>> 192380cb
+# FIXME: update sigp repo
+milagro_bls = { git = "https://github.com/michaelsproul/milagro_bls", branch = "little-endian-v0.10" }
 eth2_hashing = { path = "../eth2_hashing" }
 hex = "0.3"
 rand = "^0.5"
