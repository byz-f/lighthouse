--- conflicted
+++ resolved
@@ -23,14 +23,9 @@
 
 pub const CONTRACT_DEPLOY_GAS: usize = 4_000_000;
 pub const DEPOSIT_GAS: usize = 4_000_000;
-<<<<<<< HEAD
 pub const ABI: &[u8] = include_bytes!("../contracts/v0.11.1_validator_registration.json");
 pub const BYTECODE: &[u8] = include_bytes!("../contracts/v0.11.1_validator_registration.bytecode");
-=======
-pub const ABI: &[u8] = include_bytes!("../contracts/v0.10.1_validator_registration.json");
-pub const BYTECODE: &[u8] = include_bytes!("../contracts/v0.10.1_validator_registration.bytecode");
 pub const DEPOSIT_DATA_LEN: usize = 420; // lol
->>>>>>> e04fc8dd
 
 pub mod testnet {
     pub const ABI: &[u8] =
