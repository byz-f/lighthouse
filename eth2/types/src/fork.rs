use crate::{test_utils::TestRandom, Epoch};
use rand::RngCore;
use serde_derive::Serialize;
<<<<<<< HEAD
use ssz::{hash, TreeHash};
use ssz_derive::{Decode, Encode};
use test_random_derive::TestRandom;

#[derive(Debug, Clone, PartialEq, Default, Serialize, Encode, Decode, TestRandom)]
=======
use ssz_derive::{Decode, Encode, TreeHash};

#[derive(Debug, Clone, PartialEq, Default, Serialize, Encode, Decode, TreeHash)]
>>>>>>> 87ea95ce
pub struct Fork {
    pub previous_version: u64,
    pub current_version: u64,
    pub epoch: Epoch,
}

impl Fork {
    /// Return the fork version of the given ``epoch``.
    pub fn get_fork_version(&self, epoch: Epoch) -> u64 {
        if epoch < self.epoch {
            return self.previous_version;
        }
        self.current_version
    }

    /// Get the domain number that represents the fork meta and signature domain.
    pub fn get_domain(&self, epoch: Epoch, domain_type: u64) -> u64 {
        let fork_version = self.get_fork_version(epoch);
        fork_version * u64::pow(2, 32) + domain_type
    }
}

<<<<<<< HEAD
impl TreeHash for Fork {
    fn hash_tree_root_internal(&self) -> Vec<u8> {
        let mut result: Vec<u8> = vec![];
        result.append(&mut self.previous_version.hash_tree_root_internal());
        result.append(&mut self.current_version.hash_tree_root_internal());
        result.append(&mut self.epoch.hash_tree_root_internal());
        hash(&result)
=======
impl<T: RngCore> TestRandom<T> for Fork {
    fn random_for_test(rng: &mut T) -> Self {
        Self {
            previous_version: <_>::random_for_test(rng),
            current_version: <_>::random_for_test(rng),
            epoch: <_>::random_for_test(rng),
        }
>>>>>>> 87ea95ce
    }
}

#[cfg(test)]
mod tests {
    use super::*;
    use crate::test_utils::{SeedableRng, TestRandom, XorShiftRng};
    use ssz::{ssz_encode, Decodable, TreeHash};

    #[test]
    pub fn test_ssz_round_trip() {
        let mut rng = XorShiftRng::from_seed([42; 16]);
        let original = Fork::random_for_test(&mut rng);

        let bytes = ssz_encode(&original);
        let (decoded, _) = <_>::ssz_decode(&bytes, 0).unwrap();

        assert_eq!(original, decoded);
    }

    #[test]
    pub fn test_hash_tree_root_internal() {
        let mut rng = XorShiftRng::from_seed([42; 16]);
        let original = Fork::random_for_test(&mut rng);

        let result = original.hash_tree_root_internal();

        assert_eq!(result.len(), 32);
        // TODO: Add further tests
        // https://github.com/sigp/lighthouse/issues/170
    }
}<|MERGE_RESOLUTION|>--- conflicted
+++ resolved
@@ -1,17 +1,10 @@
 use crate::{test_utils::TestRandom, Epoch};
 use rand::RngCore;
 use serde_derive::Serialize;
-<<<<<<< HEAD
-use ssz::{hash, TreeHash};
-use ssz_derive::{Decode, Encode};
+use ssz_derive::{Decode, Encode, TreeHash};
 use test_random_derive::TestRandom;
 
-#[derive(Debug, Clone, PartialEq, Default, Serialize, Encode, Decode, TestRandom)]
-=======
-use ssz_derive::{Decode, Encode, TreeHash};
-
-#[derive(Debug, Clone, PartialEq, Default, Serialize, Encode, Decode, TreeHash)]
->>>>>>> 87ea95ce
+#[derive(Debug, Clone, PartialEq, Default, Serialize, Encode, Decode, TreeHash, TestRandom)]
 pub struct Fork {
     pub previous_version: u64,
     pub current_version: u64,
@@ -31,26 +24,6 @@
     pub fn get_domain(&self, epoch: Epoch, domain_type: u64) -> u64 {
         let fork_version = self.get_fork_version(epoch);
         fork_version * u64::pow(2, 32) + domain_type
-    }
-}
-
-<<<<<<< HEAD
-impl TreeHash for Fork {
-    fn hash_tree_root_internal(&self) -> Vec<u8> {
-        let mut result: Vec<u8> = vec![];
-        result.append(&mut self.previous_version.hash_tree_root_internal());
-        result.append(&mut self.current_version.hash_tree_root_internal());
-        result.append(&mut self.epoch.hash_tree_root_internal());
-        hash(&result)
-=======
-impl<T: RngCore> TestRandom<T> for Fork {
-    fn random_for_test(rng: &mut T) -> Self {
-        Self {
-            previous_version: <_>::random_for_test(rng),
-            current_version: <_>::random_for_test(rng),
-            epoch: <_>::random_for_test(rng),
-        }
->>>>>>> 87ea95ce
     }
 }
 
