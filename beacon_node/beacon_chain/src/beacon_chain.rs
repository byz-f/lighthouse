--- conflicted
+++ resolved
@@ -6,11 +6,8 @@
 use crate::head_tracker::HeadTracker;
 use crate::metrics;
 use crate::persisted_beacon_chain::{PersistedBeaconChain, BEACON_CHAIN_DB_KEY};
-<<<<<<< HEAD
+use crate::shuffling_cache::ShufflingCache;
 use crate::state_cache::StateCache;
-=======
-use crate::shuffling_cache::ShufflingCache;
->>>>>>> 6656cb00
 use crate::timeout_rw_lock::TimeoutRwLock;
 use crate::validator_pubkey_cache::ValidatorPubkeyCache;
 use operation_pool::{OperationPool, PersistedOperationPool};
@@ -58,11 +55,9 @@
 /// head.
 const HEAD_LOCK_TIMEOUT: Duration = Duration::from_secs(1);
 
-<<<<<<< HEAD
 /// The time-out before failure during an operation to take a read/write RwLock on the block
 /// processing cache.
 const BLOCK_PROCESSING_CACHE_LOCK_TIMEOUT: Duration = Duration::from_secs(1);
-=======
 /// The time-out before failure during an operation to take a read/write RwLock on the
 /// attestation cache.
 const ATTESTATION_CACHE_LOCK_TIMEOUT: Duration = Duration::from_secs(1);
@@ -70,7 +65,6 @@
 /// The time-out before failure during an operation to take a read/write RwLock on the
 /// validator pubkey cache.
 const VALIDATOR_PUBKEY_CACHE_LOCK_TIMEOUT: Duration = Duration::from_secs(1);
->>>>>>> 6656cb00
 
 #[derive(Debug, PartialEq)]
 pub enum BlockProcessingOutcome {
@@ -195,15 +189,12 @@
     pub event_handler: T::EventHandler,
     /// Used to track the heads of the beacon chain.
     pub(crate) head_tracker: HeadTracker,
-<<<<<<< HEAD
     /// A cache dedicated to block processing.
     pub(crate) block_processing_cache: TimeoutRwLock<StateCache<T::EthSpec>>,
-=======
     /// Caches the shuffling for a given epoch and state root.
     pub(crate) shuffling_cache: TimeoutRwLock<ShufflingCache>,
     /// Caches a map of `validator_index -> validator_pubkey`.
     pub(crate) validator_pubkey_cache: TimeoutRwLock<ValidatorPubkeyCache>,
->>>>>>> 6656cb00
     /// Logging to CLI, etc.
     pub(crate) log: Logger,
 }
