--- conflicted
+++ resolved
@@ -63,21 +63,14 @@
 /// validator pubkey cache.
 const VALIDATOR_PUBKEY_CACHE_LOCK_TIMEOUT: Duration = Duration::from_secs(1);
 
-<<<<<<< HEAD
 /// The time-out before failure during an operation to take a read/write RwLock on the block
 /// processing cache.
 const BLOCK_PROCESSING_CACHE_LOCK_TIMEOUT: Duration = Duration::from_secs(1);
 
-pub const BEACON_CHAIN_DB_KEY: &str = "PERSISTEDBEACONCHAINPERSISTEDBEA";
-pub const OP_POOL_DB_KEY: &str = "OPPOOLOPPOOLOPPOOLOPPOOLOPPOOLOP";
-pub const ETH1_CACHE_DB_KEY: &str = "ETH1CACHEETH1CACHEETH1CACHEETH1C";
-pub const FORK_CHOICE_DB_KEY: &str = "FORKCHOICEFORKCHOICEFORKCHOICEFO";
-=======
 pub const BEACON_CHAIN_DB_KEY: [u8; 32] = [0; 32];
 pub const OP_POOL_DB_KEY: [u8; 32] = [0; 32];
 pub const ETH1_CACHE_DB_KEY: [u8; 32] = [0; 32];
 pub const FORK_CHOICE_DB_KEY: [u8; 32] = [0; 32];
->>>>>>> c0f8af0c
 
 #[derive(Debug, PartialEq)]
 pub enum BlockProcessingOutcome {
@@ -247,26 +240,15 @@
         let fork_choice_timer = metrics::start_timer(&metrics::PERSIST_FORK_CHOICE);
 
         self.store.put(
-<<<<<<< HEAD
-            &Hash256::from_slice(&FORK_CHOICE_DB_KEY.as_bytes()),
-=======
             &Hash256::from_slice(&FORK_CHOICE_DB_KEY),
->>>>>>> c0f8af0c
             &self.fork_choice.as_ssz_container(),
         )?;
 
         metrics::stop_timer(fork_choice_timer);
         let head_timer = metrics::start_timer(&metrics::PERSIST_HEAD);
 
-<<<<<<< HEAD
-        self.store.put(
-            &Hash256::from_slice(&BEACON_CHAIN_DB_KEY.as_bytes()),
-            &persisted_head,
-        )?;
-=======
         self.store
             .put(&Hash256::from_slice(&BEACON_CHAIN_DB_KEY), &persisted_head)?;
->>>>>>> c0f8af0c
 
         metrics::stop_timer(head_timer);
 
@@ -283,11 +265,7 @@
         let timer = metrics::start_timer(&metrics::PERSIST_OP_POOL);
 
         self.store.put(
-<<<<<<< HEAD
-            &Hash256::from_slice(&OP_POOL_DB_KEY.as_bytes()),
-=======
             &Hash256::from_slice(&OP_POOL_DB_KEY),
->>>>>>> c0f8af0c
             &PersistedOperationPool::from_operation_pool(&self.op_pool),
         )?;
 
@@ -302,11 +280,7 @@
 
         if let Some(eth1_chain) = self.eth1_chain.as_ref() {
             self.store.put(
-<<<<<<< HEAD
-                &Hash256::from_slice(&ETH1_CACHE_DB_KEY.as_bytes()),
-=======
                 &Hash256::from_slice(&ETH1_CACHE_DB_KEY),
->>>>>>> c0f8af0c
                 &eth1_chain.as_ssz_container(),
             )?;
         }
@@ -1802,7 +1776,6 @@
 
                 metrics::stop_timer(timer);
 
-<<<<<<< HEAD
                 self.block_processing_cache
                     .try_write_for(BLOCK_PROCESSING_CACHE_LOCK_TIMEOUT)
                     .map(|mut block_processing_cache| {
@@ -1817,8 +1790,6 @@
                         );
                     });
 
-=======
->>>>>>> c0f8af0c
                 if previous_slot.epoch(T::EthSpec::slots_per_epoch())
                     < new_slot.epoch(T::EthSpec::slots_per_epoch())
                     || is_reorg
