--- conflicted
+++ resolved
@@ -182,23 +182,6 @@
     /// Attempt to load an existing chain from the builder's `Store`.
     ///
     /// May initialize several components; including the op_pool and finalized checkpoints.
-<<<<<<< HEAD
-    pub fn get_persisted_eth1_backend(&self) -> Result<Option<SszEth1>, String> {
-        let store = self
-            .store
-            .clone()
-            .ok_or_else(|| "get_persisted_eth1_backend requires a store.".to_string())?;
-
-        store
-            .get::<SszEth1>(&Hash256::from_slice(&ETH1_CACHE_DB_KEY.as_bytes()))
-            .map_err(|e| format!("DB error whilst reading eth1 cache: {:?}", e))
-    }
-
-    /// Attempt to load an existing chain from the builder's `Store`.
-    ///
-    /// May initialize several components; including the op_pool and finalized checkpoints.
-=======
->>>>>>> c0f8af0c
     pub fn resume_from_db(mut self) -> Result<Self, String> {
         let log = self
             .log
@@ -222,11 +205,7 @@
             .ok_or_else(|| "load_from_store requires a store.".to_string())?;
 
         let chain = store
-<<<<<<< HEAD
-            .get::<PersistedBeaconChain>(&Hash256::from_slice(&BEACON_CHAIN_DB_KEY.as_bytes()))
-=======
             .get::<PersistedBeaconChain>(&Hash256::from_slice(&BEACON_CHAIN_DB_KEY))
->>>>>>> c0f8af0c
             .map_err(|e| format!("DB error when reading persisted beacon chain: {:?}", e))?
             .ok_or_else(|| {
                 "No persisted beacon chain found in store. Try deleting the .lighthouse/beacon dir."
@@ -252,13 +231,7 @@
 
         self.op_pool = Some(
             store
-<<<<<<< HEAD
-                .get::<PersistedOperationPool<TEthSpec>>(&Hash256::from_slice(
-                    &OP_POOL_DB_KEY.as_bytes(),
-                ))
-=======
                 .get::<PersistedOperationPool<TEthSpec>>(&Hash256::from_slice(&OP_POOL_DB_KEY))
->>>>>>> c0f8af0c
                 .map_err(|e| format!("DB error whilst reading persisted op pool: {:?}", e))?
                 .map(|persisted| persisted.into_operation_pool(&head_state, &self.spec))
                 .unwrap_or_else(|| OperationPool::new()),
@@ -491,11 +464,7 @@
             .ok_or_else(|| "reduced_tree_fork_choice requires a store.".to_string())?;
 
         let persisted_fork_choice = store
-<<<<<<< HEAD
-            .get::<SszForkChoice>(&Hash256::from_slice(&FORK_CHOICE_DB_KEY.as_bytes()))
-=======
             .get::<SszForkChoice>(&Hash256::from_slice(&FORK_CHOICE_DB_KEY))
->>>>>>> c0f8af0c
             .map_err(|e| format!("DB error when reading persisted fork choice: {:?}", e))?;
 
         let fork_choice = if let Some(persisted) = persisted_fork_choice {
