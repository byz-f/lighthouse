--- conflicted
+++ resolved
@@ -41,13 +41,9 @@
 
 use super::chain::ProcessingResult;
 use super::chain_collection::{ChainCollection, SyncState};
-<<<<<<< HEAD
+use super::{Batch, BatchProcessResult};
 use crate::router::processor::PeerSyncInfo;
-=======
-use super::{Batch, BatchProcessResult};
-use crate::message_processor::PeerSyncInfo;
 use crate::sync::manager::SyncMessage;
->>>>>>> eef56e77
 use crate::sync::network_context::SyncNetworkContext;
 use beacon_chain::{BeaconChain, BeaconChainTypes};
 use eth2_libp2p::rpc::RequestId;
@@ -259,7 +255,7 @@
 
     pub fn handle_block_process_result(
         &mut self,
-        network: &mut SyncNetworkContext,
+        network: &mut SyncNetworkContext<T::EthSpec>,
         processing_id: u64,
         batch: Batch<T::EthSpec>,
         result: BatchProcessResult,
@@ -348,20 +344,7 @@
     /// When a peer gets removed, both the head and finalized chains need to be searched to check which pool the peer is in. The chain may also have a batch or batches awaiting
     /// for this peer. If so we mark the batch as failed. The batch may then hit it's maximum
     /// retries. In this case, we need to remove the chain and re-status all the peers.
-<<<<<<< HEAD
     fn remove_peer(&mut self, network: &mut SyncNetworkContext<T::EthSpec>, peer_id: &PeerId) {
-        let log_ref = &self.log;
-        match self.chains.head_finalized_request(|chain| {
-            if chain.peer_pool.remove(peer_id) {
-                // this chain contained the peer
-                while let Some(batch) = chain.pending_batches.remove_batch_by_peer(peer_id) {
-                    if let ProcessingResult::RemoveChain =
-                        chain.failed_batch(network, batch, log_ref)
-                    {
-                        // a single batch failed, remove the chain
-                        return Some(ProcessingResult::RemoveChain);
-=======
-    fn remove_peer(&mut self, network: &mut SyncNetworkContext, peer_id: &PeerId) {
         if let Some((index, ProcessingResult::RemoveChain)) =
             self.chains.head_finalized_request(|chain| {
                 if chain.peer_pool.remove(peer_id) {
@@ -371,7 +354,6 @@
                             // a single batch failed, remove the chain
                             return Some(ProcessingResult::RemoveChain);
                         }
->>>>>>> eef56e77
                     }
                     // peer removed from chain, no batch failed
                     Some(ProcessingResult::KeepChain)
