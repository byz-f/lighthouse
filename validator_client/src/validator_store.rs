--- conflicted
+++ resolved
@@ -12,13 +12,8 @@
 use std::sync::Arc;
 use tempdir::TempDir;
 use types::{
-<<<<<<< HEAD
     AggregateAndProof, Attestation, BeaconBlock, ChainSpec, Domain, Epoch, EthSpec, Fork,
-    PublicKey, Signature, SignedAggregateAndProof, Slot,
-=======
-    Attestation, BeaconBlock, ChainSpec, Domain, Epoch, EthSpec, Fork, PublicKey, Signature,
-    SignedBeaconBlock, SignedRoot,
->>>>>>> b1d23ec2
+    PublicKey, Signature, SignedAggregateAndProof, SignedBeaconBlock, SignedRoot, Slot,
 };
 
 #[derive(Clone)]
